--- conflicted
+++ resolved
@@ -64,26 +64,7 @@
 
 static GOAL: Pos = Pos(4, 6);
 let result = bfs(&Pos(1, 1), |p| p.neighbours(), |p| *p == GOAL);
-<<<<<<< HEAD
-
 assert_eq!(result.expect("no path found").len(), 5);
-=======
-assert_eq!(result.expect("no path found").1, 4);
-```
-
-The second version does not declare a `Pos` type, makes use of more closures,
-and is thus shorter.
-
-``` rust
-use pathfinding::bfs;
-
-static GOAL: (i32, i32) = (4, 6);
-let result = bfs(&(1, 1),
-                 |&(x, y)| vec![(x+1,y+2), (x+1,y-2), (x-1,y+2), (x-1,y-2),
-                                (x+2,y+1), (x+2,y-1), (x-2,y+1), (x-2,y-1)],
-                 |&p| p == GOAL);
-assert_eq!(result.expect("no path found").1, 4);
->>>>>>> d6a92803
 ```
 
 ## License
